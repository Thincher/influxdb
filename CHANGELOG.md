--- conflicted
+++ resolved
@@ -7,12 +7,9 @@
   1. [#1399](https://github.com/influxdata/chronograf/pull/1399): User can no longer create a blank template variable by clicking outside a newly added one
 
 ### Features
-<<<<<<< HEAD
   1. [#1382](https://github.com/influxdata/chronograf/pull/1382): Add line-protocol proxy for InfluxDB data sources
-=======
   1. [#1391](https://github.com/influxdata/chronograf/pull/1391): :dashboardTime: - Support cell-specific time ranges
 
->>>>>>> b4e97fa2
 ### UI Improvements
   1. [#1378](https://github.com/influxdata/chronograf/pull/1378): Save query time range for dashboards
   1. [#1365](https://github.com/influxdata/chronograf/pull/1365): Show red indicator on Hosts Page for an offline host
