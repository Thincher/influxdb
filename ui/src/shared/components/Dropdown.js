--- conflicted
+++ resolved
@@ -1,33 +1,12 @@
 import React, {Component, PropTypes} from 'react'
 import {Link} from 'react-router'
 import classnames from 'classnames'
-
-<<<<<<< HEAD
-const {arrayOf, shape, string, func} = PropTypes
-
-const Dropdown = React.createClass({
-  propTypes: {
-    items: arrayOf(
-      shape({
-        text: string.isRequired,
-      })
-    ).isRequired,
-    onChoose: func.isRequired,
-    onClick: func,
-    selected: string.isRequired,
-    iconName: string,
-    className: string,
-  },
-  getInitialState() {
-    return {
-=======
 import OnClickOutside from 'shared/components/OnClickOutside'
 
 class Dropdown extends Component {
   constructor(props) {
     super(props)
     this.state = {
->>>>>>> d698b69e
       isOpen: false,
     }
 
@@ -57,9 +36,6 @@
     if (e) {
       e.stopPropagation()
     }
-    if (this.props.onClick) {
-      this.props.onClick(e)
-    }
     this.setState({isOpen: !this.state.isOpen})
   }
 
@@ -73,38 +49,6 @@
     const {isOpen} = this.state
 
     return (
-<<<<<<< HEAD
-      <div onClick={this.toggleMenu} className={`dropdown ${className}`}>
-        <div className="btn btn-sm btn-info dropdown-toggle">
-          {iconName
-            ? <span className={classnames('icon', {[iconName]: true})} />
-            : null}
-          <span className="dropdown-selected">{selected}</span>
-          <span className="caret" />
-        </div>
-        {self.state.isOpen
-          ? <ul className="dropdown-menu show">
-              {items.map((item, i) => {
-                return (
-                  <li className="dropdown-item" key={i}>
-                    <a href="#" onClick={() => self.handleSelection(item)}>
-                      {item.text}
-                    </a>
-                    <div className="dropdown-item__actions">
-                      {actions.map(action => {
-                        return (
-                          <button
-                            key={action.text}
-                            data-target={action.target}
-                            data-toggle="modal"
-                            className="dropdown-item__action"
-                            onClick={e => self.handleAction(e, action, item)}
-                          >
-                            <span
-                              title={action.text}
-                              className={`icon ${action.icon}`}
-                            />
-=======
       <div onClick={this.toggleMenu} className={classnames(`dropdown ${className}`, {open: isOpen})}>
         <div className={`btn dropdown-toggle ${buttonSize} ${buttonColor}`}>
           {iconName ? <span className={classnames('icon', {[iconName]: true})}></span> : null}
@@ -125,17 +69,10 @@
                         return (
                           <button key={action.text} className="dropdown-item__action" onClick={(e) => this.handleAction(e, action, item)}>
                             <span title={action.text} className={`icon ${action.icon}`}></span>
->>>>>>> d698b69e
                           </button>
                         )
                       })}
                     </div>
-<<<<<<< HEAD
-                  </li>
-                )
-              })}
-            </ul>
-=======
                   : null}
                 </li>
               )
@@ -150,7 +87,6 @@
                 null
             }
           </ul>
->>>>>>> d698b69e
           : null}
       </div>
     )
