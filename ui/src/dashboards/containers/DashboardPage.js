--- conflicted
+++ resolved
@@ -63,7 +63,6 @@
       d => d.id === idNormalizer(TYPE_ID, dashboardID)
     )
 
-<<<<<<< HEAD
     // Refresh and persists influxql generated template variable values.
     // If using auth and role is Viewer, temp vars will be stale until dashboard
     // is refactored so as not to require a write operation (a PUT in this case)
@@ -71,18 +70,6 @@
       await updateTempVarValues(source, dashboard)
       await putDashboardByID(dashboardID)
     }
-
-    const names = dashboards.map(d => ({
-      name: d.name,
-      link: `/sources/${sourceID}/dashboards/${d.id}`,
-    }))
-
-    this.setState({names})
-=======
-    // Refresh and persists influxql generated template variable values
-    await updateTempVarValues(source, dashboard)
-    await putDashboardByID(dashboardID)
->>>>>>> 6c507b41
   }
 
   handleOpenTemplateManager = () => {
