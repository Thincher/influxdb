package raft

import (
	"encoding/json"
	"errors"
	"fmt"
	"hash/crc32"
	"io/ioutil"
	"os"
	"path"
	"sort"
	"sync"
	"time"
)

//------------------------------------------------------------------------------
//
// Constants
//
//------------------------------------------------------------------------------

const (
	Stopped      = "stopped"
	Follower     = "follower"
	Candidate    = "candidate"
	Leader       = "leader"
	Snapshotting = "snapshotting"
)

const (
	MaxLogEntriesPerRequest         = 2000
	NumberOfLogEntriesAfterSnapshot = 200
)

const (
	DefaultHeartbeatTimeout = 50 * time.Millisecond
	DefaultElectionTimeout  = 150 * time.Millisecond
)

// ElectionTimeoutThresholdPercent specifies the threshold at which the server
// will dispatch warning events that the heartbeat RTT is too close to the
// election timeout.
const ElectionTimeoutThresholdPercent = 0.8

var stopValue interface{}

//------------------------------------------------------------------------------
//
// Errors
//
//------------------------------------------------------------------------------

var NotLeaderError = errors.New("raft.Server: Not current leader")
var DuplicatePeerError = errors.New("raft.Server: Duplicate peer")
var CommandTimeoutError = errors.New("raft: Command timeout")

//------------------------------------------------------------------------------
//
// Typedefs
//
//------------------------------------------------------------------------------

// A server is involved in the consensus protocol and can act as a follower,
// candidate or a leader.
type Server interface {
	Name() string
	Context() interface{}
	StateMachine() StateMachine
	Leader() string
	State() string
	Path() string
	LogPath() string
	SnapshotPath(lastIndex uint64, lastTerm uint64) string
	Term() uint64
	CommitIndex() uint64
	VotedFor() string
	MemberCount() int
	QuorumSize() int
	IsLogEmpty() bool
	LogEntries() []*LogEntry
	LastCommandName() string
	GetState() string
	ElectionTimeout() time.Duration
	SetElectionTimeout(duration time.Duration)
	HeartbeatTimeout() time.Duration
	SetHeartbeatTimeout(duration time.Duration)
	Transporter() Transporter
	SetTransporter(t Transporter)
	AppendEntries(req *AppendEntriesRequest) *AppendEntriesResponse
	RequestVote(req *RequestVoteRequest) *RequestVoteResponse
	RequestSnapshot(req *SnapshotRequest) *SnapshotResponse
	SnapshotRecoveryRequest(req *SnapshotRecoveryRequest) *SnapshotRecoveryResponse
	AddPeer(name string, connectiongString string) error
	RemovePeer(name string) error
	Peers() map[string]*Peer
	Start() error
	Stop()
	Running() bool
	Do(command Command) (interface{}, error)
	TakeSnapshot() error
	LoadSnapshot() error
	AddEventListener(string, EventListener)
}

type server struct {
	*eventDispatcher

	name        string
	path        string
	state       string
	transporter Transporter
	context     interface{}
	currentTerm uint64

	votedFor   string
	log        *Log
	leader     string
	peers      map[string]*Peer
	mutex      sync.RWMutex
	syncedPeer map[string]bool

<<<<<<< HEAD
	c       chan *event
	stopped chan bool

=======
	c                chan *ev
>>>>>>> 873eeadc
	electionTimeout  time.Duration
	heartbeatTimeout time.Duration

	currentSnapshot         *Snapshot
	lastSnapshot            *Snapshot
	stateMachine            StateMachine
	maxLogEntriesPerRequest uint64

	connectionString string
}

// An internal event to be processed by the server's event loop.
type ev struct {
	target      interface{}
	returnValue interface{}
	c           chan error
}

//------------------------------------------------------------------------------
//
// Constructor
//
//------------------------------------------------------------------------------

// Creates a new server with a log at the given path. transporter must
// not be nil. stateMachine can be nil if snapshotting and log
// compaction is to be disabled. context can be anything (including nil)
// and is not used by the raft package except returned by
// Server.Context(). connectionString can be anything.
func NewServer(name string, path string, transporter Transporter, stateMachine StateMachine, ctx interface{}, connectionString string) (Server, error) {
	if name == "" {
		return nil, errors.New("raft.Server: Name cannot be blank")
	}
	if transporter == nil {
		panic("raft: Transporter required")
	}

	s := &server{
		name:                    name,
		path:                    path,
		transporter:             transporter,
		stateMachine:            stateMachine,
		context:                 ctx,
		state:                   Stopped,
		peers:                   make(map[string]*Peer),
		log:                     newLog(),
<<<<<<< HEAD
		c:                       make(chan *event, 256),
		stopped:                 make(chan bool),
=======
		c:                       make(chan *ev, 256),
>>>>>>> 873eeadc
		electionTimeout:         DefaultElectionTimeout,
		heartbeatTimeout:        DefaultHeartbeatTimeout,
		maxLogEntriesPerRequest: MaxLogEntriesPerRequest,
		connectionString:        connectionString,
	}
	s.eventDispatcher = newEventDispatcher(s)

	// Setup apply function.
	s.log.ApplyFunc = func(c Command) (interface{}, error) {
		switch c := c.(type) {
		case CommandApply:
			return c.Apply(&context{
				server:       s,
				currentTerm:  s.currentTerm,
				currentIndex: s.log.internalCurrentIndex(),
				commitIndex:  s.log.commitIndex,
			})
		case deprecatedCommandApply:
			return c.Apply(s)
		default:
			return nil, fmt.Errorf("Command does not implement Apply()")
		}
	}

	return s, nil
}

//------------------------------------------------------------------------------
//
// Accessors
//
//------------------------------------------------------------------------------

//--------------------------------------
// General
//--------------------------------------

// Retrieves the name of the server.
func (s *server) Name() string {
	return s.name
}

// Retrieves the storage path for the server.
func (s *server) Path() string {
	return s.path
}

// The name of the current leader.
func (s *server) Leader() string {
	return s.leader
}

// Retrieves a copy of the peer data.
func (s *server) Peers() map[string]*Peer {
	s.mutex.Lock()
	defer s.mutex.Unlock()

	peers := make(map[string]*Peer)
	for name, peer := range s.peers {
		peers[name] = peer.clone()
	}
	return peers
}

// Retrieves the object that transports requests.
func (s *server) Transporter() Transporter {
	s.mutex.RLock()
	defer s.mutex.RUnlock()
	return s.transporter
}

func (s *server) SetTransporter(t Transporter) {
	s.mutex.Lock()
	defer s.mutex.Unlock()
	s.transporter = t
}

// Retrieves the context passed into the constructor.
func (s *server) Context() interface{} {
	return s.context
}

// Retrieves the state machine passed into the constructor.
func (s *server) StateMachine() StateMachine {
	return s.stateMachine
}

// Retrieves the log path for the server.
func (s *server) LogPath() string {
	return path.Join(s.path, "log")
}

// Retrieves the current state of the server.
func (s *server) State() string {
	s.mutex.RLock()
	defer s.mutex.RUnlock()
	return s.state
}

// Sets the state of the server.
func (s *server) setState(state string) {
	s.mutex.Lock()
	defer s.mutex.Unlock()

	// Temporarily store previous values.
	prevState := s.state
	prevLeader := s.leader

	// Update state and leader.
	s.state = state
	if state == Leader {
		s.leader = s.Name()
	}

	// Dispatch state and leader change events.
	if prevState != state {
		s.DispatchEvent(newEvent(StateChangeEventType, s.state, prevState))
	}
	if prevLeader != s.leader {
		s.DispatchEvent(newEvent(LeaderChangeEventType, s.leader, prevLeader))
	}
}

// Retrieves the current term of the server.
func (s *server) Term() uint64 {
	s.mutex.RLock()
	defer s.mutex.RUnlock()
	return s.currentTerm
}

// Retrieves the current commit index of the server.
func (s *server) CommitIndex() uint64 {
	s.log.mutex.RLock()
	defer s.log.mutex.RUnlock()
	return s.log.commitIndex
}

// Retrieves the name of the candidate this server voted for in this term.
func (s *server) VotedFor() string {
	return s.votedFor
}

// Retrieves whether the server's log has no entries.
func (s *server) IsLogEmpty() bool {
	return s.log.isEmpty()
}

// A list of all the log entries. This should only be used for debugging purposes.
func (s *server) LogEntries() []*LogEntry {
	return s.log.entries
}

// A reference to the command name of the last entry.
func (s *server) LastCommandName() string {
	return s.log.lastCommandName()
}

// Get the state of the server for debugging
func (s *server) GetState() string {
	s.mutex.RLock()
	defer s.mutex.RUnlock()
	return fmt.Sprintf("Name: %s, State: %s, Term: %v, CommitedIndex: %v ", s.name, s.state, s.currentTerm, s.log.commitIndex)
}

// Check if the server is promotable
func (s *server) promotable() bool {
	return s.log.currentIndex() > 0
}

//--------------------------------------
// Membership
//--------------------------------------

// Retrieves the number of member servers in the consensus.
func (s *server) MemberCount() int {
	s.mutex.Lock()
	defer s.mutex.Unlock()
	return len(s.peers) + 1
}

// Retrieves the number of servers required to make a quorum.
func (s *server) QuorumSize() int {
	return (s.MemberCount() / 2) + 1
}

//--------------------------------------
// Election timeout
//--------------------------------------

// Retrieves the election timeout.
func (s *server) ElectionTimeout() time.Duration {
	s.mutex.RLock()
	defer s.mutex.RUnlock()
	return s.electionTimeout
}

// Sets the election timeout.
func (s *server) SetElectionTimeout(duration time.Duration) {
	s.mutex.Lock()
	defer s.mutex.Unlock()
	s.electionTimeout = duration
}

//--------------------------------------
// Heartbeat timeout
//--------------------------------------

// Retrieves the heartbeat timeout.
func (s *server) HeartbeatTimeout() time.Duration {
	s.mutex.RLock()
	defer s.mutex.RUnlock()
	return s.heartbeatTimeout
}

// Sets the heartbeat timeout.
func (s *server) SetHeartbeatTimeout(duration time.Duration) {
	s.mutex.Lock()
	defer s.mutex.Unlock()

	s.heartbeatTimeout = duration
	for _, peer := range s.peers {
		peer.setHeartbeatTimeout(duration)
	}
}

//------------------------------------------------------------------------------
//
// Methods
//
//------------------------------------------------------------------------------

//--------------------------------------
// Initialization
//--------------------------------------

// Reg the NOPCommand
func init() {
	RegisterCommand(&NOPCommand{})
	RegisterCommand(&DefaultJoinCommand{})
	RegisterCommand(&DefaultLeaveCommand{})
}

// Start as follow
// If log entries exist then allow promotion to candidate if no AEs received.
// If no log entries exist then wait for AEs from another node.
// If no log entries exist and a self-join command is issued then
// immediately become leader and commit entry.

func (s *server) Start() error {
	// Exit if the server is already running.
	if s.State() != Stopped {
		return errors.New("raft.Server: Server already running")
	}

	// Create snapshot directory if not exist
	os.Mkdir(path.Join(s.path, "snapshot"), 0700)

	if err := s.readConf(); err != nil {
		s.debugln("raft: Conf file error: ", err)
		return fmt.Errorf("raft: Initialization error: %s", err)
	}

	// Initialize the log and load it up.
	if err := s.log.open(s.LogPath()); err != nil {
		s.debugln("raft: Log error: ", err)
		return fmt.Errorf("raft: Initialization error: %s", err)
	}

	// Update the term to the last term in the log.
	_, s.currentTerm = s.log.lastInfo()

	s.setState(Follower)

	// If no log entries exist then
	// 1. wait for AEs from another node
	// 2. wait for self-join command
	// to set itself promotable
	if !s.promotable() {
		s.debugln("start as a new raft server")

		// If log entries exist then allow promotion to candidate
		// if no AEs received.
	} else {
		s.debugln("start from previous saved state")
	}

	debugln(s.GetState())

	go s.loop()

	return nil
}

// Shuts down the server.
func (s *server) Stop() {
	s.send(&stopValue)

	// make sure the server has stopped before we close the log
	<-s.stopped
	s.log.close()
}

// Checks if the server is currently running.
func (s *server) Running() bool {
	s.mutex.RLock()
	defer s.mutex.RUnlock()
	return s.state != Stopped
}

//--------------------------------------
// Term
//--------------------------------------

// Sets the current term for the server. This is only used when an external
// current term is found.
func (s *server) setCurrentTerm(term uint64, leaderName string, append bool) {
	s.mutex.Lock()
	defer s.mutex.Unlock()

	// Store previous values temporarily.
	prevState := s.state
	prevTerm := s.currentTerm
	prevLeader := s.leader

	if term > s.currentTerm {
		// update the term and clear vote for
		s.state = Follower
		s.currentTerm = term
		s.leader = leaderName
		s.votedFor = ""
	} else if term == s.currentTerm && s.state != Leader && append {
		// discover new leader when candidate
		// save leader name when follower
		s.state = Follower
		s.leader = leaderName
	}

	// Dispatch change events.
	if prevState != s.state {
		s.DispatchEvent(newEvent(StateChangeEventType, s.state, prevState))
	}
	if prevLeader != s.leader {
		s.DispatchEvent(newEvent(LeaderChangeEventType, s.leader, prevLeader))
	}
	if prevTerm != s.currentTerm {
		s.DispatchEvent(newEvent(TermChangeEventType, s.currentTerm, prevTerm))
	}
}

//--------------------------------------
// Event Loop
//--------------------------------------

//               ________
//            --|Snapshot|                 timeout
//            |  --------                  ______
// recover    |       ^                   |      |
// snapshot / |       |snapshot           |      |
// higher     |       |                   v      |     recv majority votes
// term       |    --------    timeout    -----------                        -----------
//            |-> |Follower| ----------> | Candidate |--------------------> |  Leader   |
//                 --------               -----------                        -----------
//                    ^          higher term/ |                         higher term |
//                    |            new leader |                                     |
//                    |_______________________|____________________________________ |
// The main event loop for the server
func (s *server) loop() {
	defer s.debugln("server.loop.end")

	for {
		state := s.State()

		s.debugln("server.loop.run ", state)
		switch state {
		case Follower:
			s.followerLoop()

		case Candidate:
			s.candidateLoop()

		case Leader:
			s.leaderLoop()

		case Snapshotting:
			s.snapshotLoop()

		case Stopped:
			s.stopped <- true
			return
		}
	}
}

// Sends an event to the event loop to be processed. The function will wait
// until the event is actually processed before returning.
func (s *server) send(value interface{}) (interface{}, error) {
	event := &event{target: value, c: make(chan error, 1)}
	s.c <- event
	err := <-event.c
	return event.returnValue, err
}

<<<<<<< HEAD
func (s *server) sendAsync(value interface{}) {
	go func() {
		event := &event{target: value, c: make(chan error, 1)}
		s.c <- event
	}()
=======
func (s *server) sendAsync(value interface{}) *ev {
	event := &ev{target: value, c: make(chan error, 1)}
	s.c <- event
	return event
>>>>>>> 873eeadc
}

// The event loop that is run when the server is in a Follower state.
// Responds to RPCs from candidates and leaders.
// Converts to candidate if election timeout elapses without either:
//   1.Receiving valid AppendEntries RPC, or
//   2.Granting vote to candidate
func (s *server) followerLoop() {
	s.setState(Follower)
	since := time.Now()
	electionTimeout := s.ElectionTimeout()
	timeoutChan := afterBetween(s.ElectionTimeout(), s.ElectionTimeout()*2)

	for {
		var err error
		update := false
		select {
		case e := <-s.c:
			if e.target == &stopValue {
				s.setState(Stopped)
			} else {
				switch req := e.target.(type) {
				case JoinCommand:
					//If no log entries exist and a self-join command is issued
					//then immediately become leader and commit entry.
					if s.log.currentIndex() == 0 && req.NodeName() == s.Name() {
						s.debugln("selfjoin and promote to leader")
						s.setState(Leader)
						s.processCommand(req, e)
					} else {
						err = NotLeaderError
					}
				case *AppendEntriesRequest:
					// If heartbeats get too close to the election timeout then send an event.
					elapsedTime := time.Now().Sub(since)
					if elapsedTime > time.Duration(float64(electionTimeout)*ElectionTimeoutThresholdPercent) {
						s.DispatchEvent(newEvent(ElectionTimeoutThresholdEventType, elapsedTime, nil))
					}
					e.returnValue, update = s.processAppendEntriesRequest(req)
				case *RequestVoteRequest:
					e.returnValue, update = s.processRequestVoteRequest(req)
				case *SnapshotRequest:
					e.returnValue = s.processSnapshotRequest(req)
				default:
					err = NotLeaderError
				}
			}

			// Callback to event.
			e.c <- err

		case <-timeoutChan:

			// only allow synced follower to promote to candidate
			if s.promotable() {
				s.setState(Candidate)
			} else {
				update = true
			}
		}

		// Converts to candidate if election timeout elapses without either:
		//   1.Receiving valid AppendEntries RPC, or
		//   2.Granting vote to candidate
		if update {
			since = time.Now()
			timeoutChan = afterBetween(s.ElectionTimeout(), s.ElectionTimeout()*2)
		}

		// Exit loop on state change.
		if s.State() != Follower {
			break
		}
	}
}

// The event loop that is run when the server is in a Candidate state.
func (s *server) candidateLoop() {
	lastLogIndex, lastLogTerm := s.log.lastInfo()

	// Clear leader value.
	prevLeader := s.leader
	s.leader = ""
	if prevLeader != s.leader {
		s.DispatchEvent(newEvent(LeaderChangeEventType, s.leader, prevLeader))
	}

	for {
		// Increment current term, vote for self.
		s.currentTerm++
		s.votedFor = s.name

		// Send RequestVote RPCs to all other servers.
		respChan := make(chan *RequestVoteResponse, len(s.peers))
		for _, peer := range s.peers {
			go peer.sendVoteRequest(newRequestVoteRequest(s.currentTerm, s.name, lastLogIndex, lastLogTerm), respChan)
		}

		// Wait for either:
		//   * Votes received from majority of servers: become leader
		//   * AppendEntries RPC received from new leader: step down.
		//   * Election timeout elapses without election resolution: increment term, start new election
		//   * Discover higher term: step down (§5.1)
		votesGranted := 1
		timeoutChan := afterBetween(s.ElectionTimeout(), s.ElectionTimeout()*2)
		timeout := false

		for {
			// If we received enough votes then stop waiting for more votes.
			s.debugln("server.candidate.votes: ", votesGranted, " quorum:", s.QuorumSize())
			if votesGranted >= s.QuorumSize() {
				s.setState(Leader)
				break
			}

			// Collect votes from peers.
			select {
			case resp := <-respChan:
				if resp.VoteGranted {
					s.debugln("server.candidate.vote.granted: ", votesGranted)
					votesGranted++
				} else if resp.Term > s.currentTerm {
					s.debugln("server.candidate.vote.failed")
					s.setCurrentTerm(resp.Term, "", false)
				} else {
					s.debugln("server.candidate.vote: denied")
				}

			case e := <-s.c:
				var err error
				if e.target == &stopValue {
					s.setState(Stopped)
				} else {
					switch req := e.target.(type) {
					case Command:
						err = NotLeaderError
					case *AppendEntriesRequest:
						e.returnValue, _ = s.processAppendEntriesRequest(req)
					case *RequestVoteRequest:
						e.returnValue, _ = s.processRequestVoteRequest(req)
					}
				}
				// Callback to event.
				e.c <- err

			case <-timeoutChan:
				timeout = true
			}

			// both process AER and RVR can make the server to follower
			// also break when timeout happens
			if s.State() != Candidate || timeout {
				break
			}
		}

		// break when we are not candidate
		if s.State() != Candidate {
			break
		}

		// continue when timeout happened
	}
}

// The event loop that is run when the server is in a Leader state.
func (s *server) leaderLoop() {
	s.setState(Leader)
	s.syncedPeer = make(map[string]bool)
	logIndex, _ := s.log.lastInfo()

	// Update the peers prevLogIndex to leader's lastLogIndex and start heartbeat.
	s.debugln("leaderLoop.set.PrevIndex to ", logIndex)
	for _, peer := range s.peers {
		peer.setPrevLogIndex(logIndex)
		peer.startHeartbeat()
	}

	go s.Do(NOPCommand{})

	// Begin to collect response from followers
	for {
		var err error
		select {
		case e := <-s.c:
			if e.target == &stopValue {
				s.setState(Stopped)
			} else {
				switch req := e.target.(type) {
				case Command:
					s.processCommand(req, e)
					continue
				case *AppendEntriesRequest:
					e.returnValue, _ = s.processAppendEntriesRequest(req)
				case *AppendEntriesResponse:
					s.processAppendEntriesResponse(req)
				case *RequestVoteRequest:
					e.returnValue, _ = s.processRequestVoteRequest(req)
				}
			}

			// Callback to event.
			e.c <- err
		}

		// Exit loop on state change.
		if s.State() != Leader {
			break
		}
	}

	// Stop all peers.
	for _, peer := range s.peers {
		peer.stopHeartbeat(false)
	}

	s.syncedPeer = nil
}

func (s *server) snapshotLoop() {
	s.setState(Snapshotting)

	for {
		var err error

		e := <-s.c

		if e.target == &stopValue {
			s.setState(Stopped)
		} else {
			switch req := e.target.(type) {
			case Command:
				err = NotLeaderError
			case *AppendEntriesRequest:
				e.returnValue, _ = s.processAppendEntriesRequest(req)
			case *RequestVoteRequest:
				e.returnValue, _ = s.processRequestVoteRequest(req)
			case *SnapshotRecoveryRequest:
				e.returnValue = s.processSnapshotRecoveryRequest(req)
			}
		}
		// Callback to event.
		e.c <- err

		// Exit loop on state change.
		if s.State() != Snapshotting {
			break
		}
	}
}

//--------------------------------------
// Commands
//--------------------------------------

// Attempts to execute a command and replicate it. The function will return
// when the command has been successfully committed or an error has occurred.

func (s *server) Do(command Command) (interface{}, error) {
	return s.send(command)
}

// Processes a command.
func (s *server) processCommand(command Command, e *ev) {
	s.debugln("server.command.process")

	// Create an entry for the command in the log.
	entry, err := s.log.createEntry(s.currentTerm, command, e)

	if err != nil {
		s.debugln("server.command.log.entry.error:", err)
		e.c <- err
		return
	}

	if err := s.log.appendEntry(entry); err != nil {
		s.debugln("server.command.log.error:", err)
		e.c <- err
		return
	}

	// Issue an append entries response for the server.
	resp := newAppendEntriesResponse(s.currentTerm, true, s.log.currentIndex(), s.log.CommitIndex())
	resp.append = true
	resp.peer = s.Name()

	// this must be async
	// when the sending speed of the user is larger than
	// the processing speed of the server, the buffered channel
	// will be full, which may blocking the sending if not async.
	go s.sendAsync(resp)
}

//--------------------------------------
// Append Entries
//--------------------------------------

// Appends zero or more log entry from the leader to this server.
func (s *server) AppendEntries(req *AppendEntriesRequest) *AppendEntriesResponse {
	ret, _ := s.send(req)
	resp, _ := ret.(*AppendEntriesResponse)
	return resp
}

// Processes the "append entries" request.
func (s *server) processAppendEntriesRequest(req *AppendEntriesRequest) (*AppendEntriesResponse, bool) {

	s.traceln("server.ae.process")

	if req.Term < s.currentTerm {
		s.debugln("server.ae.error: stale term")
		return newAppendEntriesResponse(s.currentTerm, false, s.log.currentIndex(), s.log.CommitIndex()), false
	}

	// Update term and leader.
	s.setCurrentTerm(req.Term, req.LeaderName, true)

	// Reject if log doesn't contain a matching previous entry.
	if err := s.log.truncate(req.PrevLogIndex, req.PrevLogTerm); err != nil {
		s.debugln("server.ae.truncate.error: ", err)
		return newAppendEntriesResponse(s.currentTerm, false, s.log.currentIndex(), s.log.CommitIndex()), true
	}

	// Append entries to the log.
	if err := s.log.appendEntries(req.Entries); err != nil {
		s.debugln("server.ae.append.error: ", err)
		return newAppendEntriesResponse(s.currentTerm, false, s.log.currentIndex(), s.log.CommitIndex()), true
	}

	// Commit up to the commit index.
	if err := s.log.setCommitIndex(req.CommitIndex); err != nil {
		s.debugln("server.ae.commit.error: ", err)
		return newAppendEntriesResponse(s.currentTerm, false, s.log.currentIndex(), s.log.CommitIndex()), true
	}

	// once the server appended and committed all the log entries from the leader

	return newAppendEntriesResponse(s.currentTerm, true, s.log.currentIndex(), s.log.CommitIndex()), true
}

// Processes the "append entries" response from the peer. This is only
// processed when the server is a leader. Responses received during other
// states are dropped.
func (s *server) processAppendEntriesResponse(resp *AppendEntriesResponse) {

	// If we find a higher term then change to a follower and exit.
	if resp.Term > s.Term() {
		s.setCurrentTerm(resp.Term, "", false)
		return
	}

	// panic response if it's not successful.
	if !resp.Success {
		return
	}

	// if one peer successfully append a log from the leader term,
	// we add it to the synced list
	if resp.append == true {
		s.syncedPeer[resp.peer] = true
	}

	// Increment the commit count to make sure we have a quorum before committing.
	if len(s.syncedPeer) < s.QuorumSize() {
		return
	}

	// Determine the committed index that a majority has.
	var indices []uint64
	indices = append(indices, s.log.currentIndex())
	for _, peer := range s.peers {
		indices = append(indices, peer.getPrevLogIndex())
	}
	sort.Sort(sort.Reverse(uint64Slice(indices)))

	// We can commit up to the index which the majority of the members have appended.
	commitIndex := indices[s.QuorumSize()-1]
	committedIndex := s.log.commitIndex

	if commitIndex > committedIndex {
		s.log.setCommitIndex(commitIndex)
		s.debugln("commit index ", commitIndex)
	}
}

//--------------------------------------
// Request Vote
//--------------------------------------

// Requests a vote from a server. A vote can be obtained if the vote's term is
// at the server's current term and the server has not made a vote yet. A vote
// can also be obtained if the term is greater than the server's current term.
func (s *server) RequestVote(req *RequestVoteRequest) *RequestVoteResponse {
	ret, _ := s.send(req)
	resp, _ := ret.(*RequestVoteResponse)
	return resp
}

// Processes a "request vote" request.
func (s *server) processRequestVoteRequest(req *RequestVoteRequest) (*RequestVoteResponse, bool) {

	// If the request is coming from an old term then reject it.
	if req.Term < s.Term() {
		s.debugln("server.rv.deny.vote: cause stale term")
		return newRequestVoteResponse(s.currentTerm, false), false
	}

	s.setCurrentTerm(req.Term, "", false)

	// If we've already voted for a different candidate then don't vote for this candidate.
	if s.votedFor != "" && s.votedFor != req.CandidateName {
		s.debugln("server.deny.vote: cause duplicate vote: ", req.CandidateName,
			" already vote for ", s.votedFor)
		return newRequestVoteResponse(s.currentTerm, false), false
	}

	// If the candidate's log is not at least as up-to-date as our last log then don't vote.
	lastIndex, lastTerm := s.log.lastInfo()
	if lastIndex > req.LastLogIndex || lastTerm > req.LastLogTerm {
		s.debugln("server.deny.vote: cause out of date log: ", req.CandidateName,
			"Index :[", lastIndex, "]", " [", req.LastLogIndex, "]",
			"Term :[", lastTerm, "]", " [", req.LastLogTerm, "]")
		return newRequestVoteResponse(s.currentTerm, false), false
	}

	// If we made it this far then cast a vote and reset our election time out.
	s.debugln("server.rv.vote: ", s.name, " votes for", req.CandidateName, "at term", req.Term)
	s.votedFor = req.CandidateName

	return newRequestVoteResponse(s.currentTerm, true), true
}

//--------------------------------------
// Membership
//--------------------------------------

// Adds a peer to the server.
func (s *server) AddPeer(name string, connectiongString string) error {
	s.debugln("server.peer.add: ", name, len(s.peers))

	// Do not allow peers to be added twice.
	if s.peers[name] != nil {
		return nil
	}

	// Skip the Peer if it has the same name as the Server
	if s.name != name {
		peer := newPeer(s, name, connectiongString, s.heartbeatTimeout)

		if s.State() == Leader {
			peer.startHeartbeat()
		}

		s.peers[peer.Name] = peer

		s.DispatchEvent(newEvent(AddPeerEventType, name, nil))
	}

	// Write the configuration to file.
	s.writeConf()

	return nil
}

// Removes a peer from the server.
func (s *server) RemovePeer(name string) error {
	s.debugln("server.peer.remove: ", name, len(s.peers))

	// Skip the Peer if it has the same name as the Server
	if name != s.Name() {
		// Return error if peer doesn't exist.
		peer := s.peers[name]
		if peer == nil {
			return fmt.Errorf("raft: Peer not found: %s", name)
		}

		// Stop peer and remove it.
		if s.State() == Leader {
			peer.stopHeartbeat(true)
		}

		delete(s.peers, name)

		s.DispatchEvent(newEvent(RemovePeerEventType, name, nil))
	}

	// Write the configuration to file.
	s.writeConf()

	return nil
}

//--------------------------------------
// Log compaction
//--------------------------------------

func (s *server) TakeSnapshot() error {
	//TODO put a snapshot mutex
	s.debugln("take Snapshot")
	if s.currentSnapshot != nil {
		return errors.New("handling snapshot")
	}

	lastIndex, lastTerm := s.log.commitInfo()

	if lastIndex == 0 {
		return errors.New("No logs")
	}

	path := s.SnapshotPath(lastIndex, lastTerm)

	var state []byte
	var err error

	if s.stateMachine != nil {
		state, err = s.stateMachine.Save()

		if err != nil {
			return err
		}

	} else {
		state = []byte{0}
	}

	peers := make([]*Peer, len(s.peers)+1)

	i := 0
	for _, peer := range s.peers {
		peers[i] = peer.clone()
		i++
	}

	peers[i] = &Peer{
		Name:             s.Name(),
		ConnectionString: s.connectionString,
	}

	s.currentSnapshot = &Snapshot{lastIndex, lastTerm, peers, state, path}

	s.saveSnapshot()

	// We keep some log entries after the snapshot
	// We do not want to send the whole snapshot
	// to the slightly slow machines
	if lastIndex-s.log.startIndex > NumberOfLogEntriesAfterSnapshot {
		compactIndex := lastIndex - NumberOfLogEntriesAfterSnapshot
		compactTerm := s.log.getEntry(compactIndex).Term
		s.log.compact(compactIndex, compactTerm)
	}

	return nil
}

// Retrieves the log path for the server.
func (s *server) saveSnapshot() error {

	if s.currentSnapshot == nil {
		return errors.New("no snapshot to save")
	}

	err := s.currentSnapshot.save()

	if err != nil {
		return err
	}

	tmp := s.lastSnapshot
	s.lastSnapshot = s.currentSnapshot

	// delete the previous snapshot if there is any change
	if tmp != nil && !(tmp.LastIndex == s.lastSnapshot.LastIndex && tmp.LastTerm == s.lastSnapshot.LastTerm) {
		tmp.remove()
	}
	s.currentSnapshot = nil
	return nil
}

// Retrieves the log path for the server.
func (s *server) SnapshotPath(lastIndex uint64, lastTerm uint64) string {
	return path.Join(s.path, "snapshot", fmt.Sprintf("%v_%v.ss", lastTerm, lastIndex))
}

func (s *server) RequestSnapshot(req *SnapshotRequest) *SnapshotResponse {
	ret, _ := s.send(req)
	resp, _ := ret.(*SnapshotResponse)
	return resp
}

func (s *server) processSnapshotRequest(req *SnapshotRequest) *SnapshotResponse {

	// If the follower’s log contains an entry at the snapshot’s last index with a term
	// that matches the snapshot’s last term
	// Then the follower already has all the information found in the snapshot
	// and can reply false

	entry := s.log.getEntry(req.LastIndex)

	if entry != nil && entry.Term == req.LastTerm {
		return newSnapshotResponse(false)
	}

	s.setState(Snapshotting)

	return newSnapshotResponse(true)
}

func (s *server) SnapshotRecoveryRequest(req *SnapshotRecoveryRequest) *SnapshotRecoveryResponse {
	ret, _ := s.send(req)
	resp, _ := ret.(*SnapshotRecoveryResponse)
	return resp
}

func (s *server) processSnapshotRecoveryRequest(req *SnapshotRecoveryRequest) *SnapshotRecoveryResponse {

	s.stateMachine.Recovery(req.State)

	// clear the peer map
	s.peers = make(map[string]*Peer)

	// recovery the cluster configuration
	for _, peer := range req.Peers {
		s.AddPeer(peer.Name, peer.ConnectionString)
	}

	//update term and index
	s.currentTerm = req.LastTerm

	s.log.updateCommitIndex(req.LastIndex)

	snapshotPath := s.SnapshotPath(req.LastIndex, req.LastTerm)

	s.currentSnapshot = &Snapshot{req.LastIndex, req.LastTerm, req.Peers, req.State, snapshotPath}

	s.saveSnapshot()

	// clear the previous log entries
	s.log.compact(req.LastIndex, req.LastTerm)

	return newSnapshotRecoveryResponse(req.LastTerm, true, req.LastIndex)

}

// Load a snapshot at restart
func (s *server) LoadSnapshot() error {
	dir, err := os.OpenFile(path.Join(s.path, "snapshot"), os.O_RDONLY, 0)
	if err != nil {

		return err
	}

	filenames, err := dir.Readdirnames(-1)

	if err != nil {
		dir.Close()
		panic(err)
	}

	dir.Close()
	if len(filenames) == 0 {
		return errors.New("no snapshot")
	}

	// not sure how many snapshot we should keep
	sort.Strings(filenames)
	snapshotPath := path.Join(s.path, "snapshot", filenames[len(filenames)-1])

	// should not fail
	file, err := os.OpenFile(snapshotPath, os.O_RDONLY, 0)
	defer file.Close()
	if err != nil {
		panic(err)
	}

	// TODO check checksum first

	var snapshotBytes []byte
	var checksum uint32

	n, err := fmt.Fscanf(file, "%08x\n", &checksum)

	if err != nil {
		return err
	}

	if n != 1 {
		return errors.New("Bad snapshot file")
	}

	snapshotBytes, _ = ioutil.ReadAll(file)
	s.debugln(string(snapshotBytes))

	// Generate checksum.
	byteChecksum := crc32.ChecksumIEEE(snapshotBytes)

	if uint32(checksum) != byteChecksum {
		s.debugln(checksum, " ", byteChecksum)
		return errors.New("bad snapshot file")
	}

	err = json.Unmarshal(snapshotBytes, &s.lastSnapshot)

	if err != nil {
		s.debugln("unmarshal error: ", err)
		return err
	}

	err = s.stateMachine.Recovery(s.lastSnapshot.State)

	if err != nil {
		s.debugln("recovery error: ", err)
		return err
	}

	for _, peer := range s.lastSnapshot.Peers {
		s.AddPeer(peer.Name, peer.ConnectionString)
	}

	s.log.startTerm = s.lastSnapshot.LastTerm
	s.log.startIndex = s.lastSnapshot.LastIndex
	s.log.updateCommitIndex(s.lastSnapshot.LastIndex)

	return err
}

//--------------------------------------
// Config File
//--------------------------------------

func (s *server) writeConf() {

	peers := make([]*Peer, len(s.peers))

	i := 0
	for _, peer := range s.peers {
		peers[i] = peer.clone()
		i++
	}

	r := &Config{
		CommitIndex: s.log.commitIndex,
		Peers:       peers,
	}

	b, _ := json.Marshal(r)

	confPath := path.Join(s.path, "conf")
	tmpConfPath := path.Join(s.path, "conf.tmp")

	err := ioutil.WriteFile(tmpConfPath, b, 0600)

	if err != nil {
		panic(err)
	}

	os.Rename(tmpConfPath, confPath)
}

// Read the configuration for the server.
func (s *server) readConf() error {
	confPath := path.Join(s.path, "conf")
	s.debugln("readConf.open ", confPath)

	// open conf file
	b, err := ioutil.ReadFile(confPath)

	if err != nil {
		return nil
	}

	conf := &Config{}

	if err = json.Unmarshal(b, conf); err != nil {
		return err
	}

	s.log.updateCommitIndex(conf.CommitIndex)

	return nil
}

//--------------------------------------
// Debugging
//--------------------------------------

func (s *server) debugln(v ...interface{}) {
	if logLevel > Debug {
		debugf("[%s Term:%d] %s", s.name, s.Term(), fmt.Sprintln(v...))
	}
}

func (s *server) traceln(v ...interface{}) {
	if logLevel > Trace {
		tracef("[%s] %s", s.name, fmt.Sprintln(v...))
	}
}<|MERGE_RESOLUTION|>--- conflicted
+++ resolved
@@ -119,13 +119,8 @@
 	mutex      sync.RWMutex
 	syncedPeer map[string]bool
 
-<<<<<<< HEAD
-	c       chan *event
-	stopped chan bool
-
-=======
+	stopped          chan bool
 	c                chan *ev
->>>>>>> 873eeadc
 	electionTimeout  time.Duration
 	heartbeatTimeout time.Duration
 
@@ -172,12 +167,8 @@
 		state:                   Stopped,
 		peers:                   make(map[string]*Peer),
 		log:                     newLog(),
-<<<<<<< HEAD
-		c:                       make(chan *event, 256),
 		stopped:                 make(chan bool),
-=======
 		c:                       make(chan *ev, 256),
->>>>>>> 873eeadc
 		electionTimeout:         DefaultElectionTimeout,
 		heartbeatTimeout:        DefaultHeartbeatTimeout,
 		maxLogEntriesPerRequest: MaxLogEntriesPerRequest,
@@ -574,24 +565,17 @@
 // Sends an event to the event loop to be processed. The function will wait
 // until the event is actually processed before returning.
 func (s *server) send(value interface{}) (interface{}, error) {
-	event := &event{target: value, c: make(chan error, 1)}
+	event := &ev{target: value, c: make(chan error, 1)}
 	s.c <- event
 	err := <-event.c
 	return event.returnValue, err
 }
 
-<<<<<<< HEAD
 func (s *server) sendAsync(value interface{}) {
 	go func() {
-		event := &event{target: value, c: make(chan error, 1)}
+		event := &ev{target: value, c: make(chan error, 1)}
 		s.c <- event
 	}()
-=======
-func (s *server) sendAsync(value interface{}) *ev {
-	event := &ev{target: value, c: make(chan error, 1)}
-	s.c <- event
-	return event
->>>>>>> 873eeadc
 }
 
 // The event loop that is run when the server is in a Follower state.
@@ -878,11 +862,7 @@
 	resp.append = true
 	resp.peer = s.Name()
 
-	// this must be async
-	// when the sending speed of the user is larger than
-	// the processing speed of the server, the buffered channel
-	// will be full, which may blocking the sending if not async.
-	go s.sendAsync(resp)
+	s.sendAsync(resp)
 }
 
 //--------------------------------------
